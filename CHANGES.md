# UNRELEASED

# 2.14.0 (2020-08-17)

- [FIXED] Set default value for `partitioned` parameter to false when creating a design document.
- [FIXED] Corrected setting of `partitioned` flag for `create_query_index` requests.
<<<<<<< HEAD
- [REMOVED] Removed Python 2 compatibility from the supported environments.
=======
- [FIXED] Added a workaround for installation on Python 2.
>>>>>>> 8c703409

# 2.13.0 (2020-04-16)

- [FIXED] Correctly raise exceptions from `create_database` calls.
- [FIXED] Fix `DeprecationWarning` from `collections`.

# 2.12.0 (2019-03-28)

- [NEW] Added partitioned database support.
- [FIXED] Bug where document context manager performed remote save despite uncaught exceptions being
  raised inside `with` block.
- [FIXED] Fixed parameter type of `selector` in docstring.
- [FIXED] Removed internal `Document._document_id` property to allow a safe use of dict's methods.
- [IMPROVED] Performance of `Result` iteration by releasing result objects immediately after they
  are returned to the client.
- [IMPROVED] Updated `Getting started` section with a `get_query_result` example.
- [IMPROVED] Updated `Result` iteration by paginating with views' `startkey` and queries'
  `bookmark`.

# 2.11.0 (2019-01-21)

- [NEW] Added option for client to authenticate with IAM token server.
- [FIXED] Updated the default IAM token server URL.

# 2.10.2 (2018-12-19)

- [FIXED] A performance regression deserializing JSON in version 2.10.1.

# 2.10.1 (2018-11-16)

- [FIXED] Unexpected keyword argument errors when using the library with the `simplejson` module
 present in the environment caused by `requests` preferentially loading it over the system `json`
 module.

# 2.10.0 (2018-09-19)

- [NEW] Add custom JSON encoder/decoder option to `Document` constructor.
- [NEW] Add new view parameters, `stable` and `update`, as keyword arguments to `get_view_result`.
- [NEW] Allow arbitrary query parameters to be passed to custom changes filters.
- [FIXED] Case where an exception was raised after successful retry when using `doc.update_field`.
- [FIXED] Removed unnecessary request when retrieving a Result collection that is less than the
  `page_size` value.

# 2.9.0 (2018-06-13)

- [NEW] Added functionality to test if a key is in a database as in `key in db`, overriding dict
  `__contains__` and checking in the remote database.
- [NEW] Moved `create_query_index` and other query related methods to `CouchDatabase` as the
  `_index`/`_find` API is available in CouchDB 2.x.
- [NEW] Support IAM authentication in replication documents.
- [FIXED] Case where `Document` context manager would throw instead of creating a new document if no
  `_id` was provided.
- [IMPROVED] Added support for IAM API key in `cloudant_bluemix` method.
- [IMPROVED] Shortened length of client URLs by removing username and password.
- [IMPROVED] Verified library operation on Python 3.6.3.

# 2.8.1 (2018-02-16)

- [FIXED] Installation failures of 2.8.0 caused by missing VERSION file in distribution.

# 2.8.0 (2018-02-15)

- [NEW] Added support for `/_search_disk_size` endpoint which retrieves disk size information for a
  specific search index.
- [FIXED] Updated default IBM Cloud Identity and Access Management token URL.
- [REMOVED] Removed broken source and target parameters that constantly threw `AttributeError` when
  creating a replication document.

# 2.7.0 (2017-10-31)

- [NEW] Added API for upcoming Bluemix Identity and Access Management support for Cloudant on
  Bluemix. Note: IAM API key support is not yet enabled in the service.
- [NEW] Added HTTP basic authentication support.
- [NEW] Added `Result.all()` convenience method.
- [NEW] Allow `service_name` to be specified when instantiating from a Bluemix VCAP_SERVICES
  environment variable.
- [IMPROVED] Updated `posixpath.join` references to use `'/'.join` when concatenating URL parts.
- [IMPROVED] Updated documentation by replacing deprecated Cloudant links with the latest Bluemix
  links.

# 2.6.0 (2017-08-10)

- [NEW] Added `Cloudant.bluemix()` class method to the Cloudant client allowing service credentials
  to be passed using the CloudFoundry VCAP_SERVICES environment variable.
- [FIXED] Fixed client construction in `cloudant_bluemix` context manager.
- [FIXED] Fixed validation for feed options to accept zero as a valid value.

# 2.5.0 (2017-07-06)

- [FIXED] Fixed crash caused by non-UTF8 chars in design documents.
- [FIXED] Fixed `TypeError` when setting revision limits on Python>=3.6.
- [FIXED] Fixed the `exists()` double check on `client.py` and `database.py`.
- [FIXED] Fixed Cloudant exception code 409 with 412 when creating a database that already exists.
- [FIXED] Catch error if `throw_on_exists` flag is `False` for creating a document.
- [FIXED] Fixed /_all_docs call where `keys` is an empty list.
- [FIXED] Issue where docs with IDs that sorted lower than 0 were not returned when iterating
  through _all_docs.

# 2.4.0 (2017-02-14)

- [NEW] Added `timeout` option to the client constructor for setting a timeout on a HTTP connection
  or a response.
- [NEW] Added `cloudant_bluemix` method to the Cloudant client allowing service credentials to be
  passed using the CloudFoundry VCAP_SERVICES environment variable.
- [IMPROVED] Updated non-response related errors with additional status code and improved error
  message for easier debugging.  All non-response error are handled using either CloudantException
  or CloudantArgumentError.
- [FIXED] Support `long` type argument when executing in Python 2.

# 2.3.1 (2016-11-30)

- [FIXED] Resolved issue where generated UUIDs for replication documents would not be converted to
  strings.
- [FIXED] Resolved issue where CouchDatabase.infinite_changes() method can cause a stack overflow.

# 2.3.0 (2016-11-02)

- [FIXED] Resolved issue where the custom JSON encoder was at times not used when transforming data.
- [NEW] Added support for managing the database security document through the SecurityDocument class
  and CouchDatabase convenience method `get_security_document`.
- [NEW] Added `auto_renewal` option to the client constructor to handle the automatic renewal of an
  expired session cookie auth.

# 2.2.0 (2016-10-20)

- [NEW] Added auto connect feature to the client constructor. 
- [FIXED] Requests session is no longer valid after disconnect.

# 2.1.1 (2016-10-03)

- [FIXED] HTTPError is now raised when 4xx or 5xx codes are encountered.

# 2.1.0 (2016-08-31)

- [NEW] Added support for Cloudant Search execution.
- [NEW] Added support for Cloudant Search index management.
- [NEW] Added support for managing and querying list functions.
- [NEW] Added support for managing and querying show functions.
- [NEW] Added support for querying update handlers.
- [NEW] Added `rewrites` accessor property for URL rewriting.
- [NEW] Added `st_indexes` accessor property for Cloudant Geospatial indexes.
- [NEW] Added support for DesignDocument `_info` and `_search_info` endpoints.
- [NEW] Added `validate_doc_update` accessor property for update validators.
- [NEW] Added support for a custom `requests.HTTPAdapter` to be configured using an optional
  `adapter` arg e.g.  `Cloudant(USERNAME, PASSWORD, account=ACCOUNT_NAME,
  adapter=Replay429Adapter())`.
- [IMPROVED] Made the 429 response code backoff optional and configurable. To enable the backoff add
  an `adapter` arg of a `Replay429Adapter` with the desired number of retries and initial
  backoff. To replicate the 2.0.0 behaviour use: `adapter=Replay429Adapter(retries=10,
  initialBackoff=0.25)`. If `retries` or `initialBackoff` are not specified they will default to 3
  retries and a 0.25 s initial backoff.
- [IMPROVED] Additional error reason details appended to HTTP response message errors.
- [FIX] `415 Client Error: Unsupported Media Type` when using keys with `db.all_docs`.
- [FIX] Allowed strings as well as lists for search `group_sort` arguments.

# 2.0.3 (2016-06-03)

- [FIX] Fixed the python-cloudant readthedocs documentation home page to resolve correctly.

# 2.0.2 (2016-06-02)

- [IMPROVED] Updated documentation links from python-cloudant.readthedocs.org to
  python-cloudant.readthedocs.io.
- [FIX] Fixed issue with Windows platform compatibility,replaced usage of os.uname for the
  user-agent string.
- [FIX] Fixed readthedocs link in README.rst to resolve to documentation home page.

# 2.0.1 (2016-06-02)

- [IMPROVED] Updated documentation links from python-cloudant.readthedocs.org to
  python-cloudant.readthedocs.io.
- [FIX] Fixed issue with Windows platform compatibility,replaced usage of os.uname for the
  user-agent string.
- [FIX] Fixed readthedocs link in README.rst to resolve to documentation home page.

# 2.0.0 (2016-05-02)

- [BREAKING] Renamed modules account.py, errors.py, indexes.py, views.py, to client.py, error.py,
  index.py, and view.py.
- [BREAKING] Removed the `make_result` method from `View` and `Query` classes.  If you need to make
  a query or view result, use `CloudantDatabase.get_query_result`, `CouchDatabase.get_view_result`,
  or the `View.custom_result` context manager.  Additionally, the `Result` and `QueryResult` classes
  can be called directly to construct a result object.
- [BREAKING] Refactored the `SearchIndex` class to now be the `TextIndex` class.  Also renamed the
  `CloudantDatabase` convenience methods of `get_all_indexes`, `create_index`, and `delete_index` as
  `get_query_indexes`, `create_query_index`, and `delete_query_index` respectively.  These changes
  were made to clarify that the changed class and the changed methods were specific to query index
  processing only.
- [BREAKING] Replace "session" and "url" feed constructor arguments with "source" which can be
  either a client or a database object.  Changes also made to the client `db_updates` method
  signature and the database `changes` method signature.
- [BREAKING] Fixed `CloudantDatabase.share_database` to accept all valid permission roles.  Changed
  the method signature to accept roles as a list argument.
- [BREAKING] Removed credentials module from the API and moved it to the tests folder since the
  functionality is outside of the scope of this library but is still be useful in unit/integration
  tests.
- [IMPROVED] Changed the handling of queries using the keys argument to issue a http POST request
  instead of a http GET request so that the request is no longer bound by any URL length limitation.
- [IMPROVED] Added support for Result/QueryResult data access via index value and added validation
  logic to `Result.__getitem__()`.
- [IMPROVED] Updated feed functionality to process `_changes` and `_db_updates` with their supported
  options.  Also added an infinite feed option.
- [NEW] Handled HTTP status code `429 Too Many Requests` with blocking backoff and retries.
- [NEW] Added support for CouchDB Admin Party mode.  This library can now be used with CouchDB
  instances where everyone is Admin.
- [FIX] Fixed `Document.get_attachment` method to successfully create text and binary files based on
  http response Content-Type.  The method also returns text, binary, and json content based on http
  response Content-Type.
- [FIX] Added validation to `Cloudant.bill`, `Cloudant.volume_usage`, and `Cloudant.requests_usage`
  methods to ensure that a valid year/month combination or neither are used as arguments.
- [FIX] Fixed the handling of empty views in the DesignDocument.
- [FIX] The `CouchDatabase.create_document` method now handles documents and design documents
  correctly.  If the document created is a design document then the locally cached object will be a
  DesignDocument otherwise it will be a Document.
- [CHANGE] Moved internal `Code` class, functions like `python_to_couch` and `type_or_none`, and
  constants into a _common_util module.
- [CHANGE] Updated User-Agent header format to be `python-cloudant/<library version>/Python/<Python
  version>/<OS name>/<OS architecture>`.
- [CHANGE] Completed the addition of unit tests that target a database server.  Removed all mocked
  unit tests.

# 2.0.0b2 (2016-02-24)

- [FIX] Remove the fields parameter from required Query parameters.
- [NEW] Add Python 3 support.

# 2.0.0b1 (2016-01-11)


- [NEW] Added support for Cloudant Query execution.
- [NEW] Added support for Cloudant Query index management.
- [FIX] DesignDocument content is no longer limited to just views.
- [FIX] Document url encoding is now enforced.
- [FIX] Database iterator now yields Document/DesignDocument objects with valid document urls.

# 2.0.0a4 (2015-12-03)


- [FIX] Fixed incorrect readme reference to current library being Alpha 2.

# 2.0.0a3 (2015-12-03)


- [NEW] Added API documentation hosted on readthedocs.org.

# 2.0.0a2 (2015-11-19)


- [NEW] Added unit tests targeting CouchDB and Cloudant databases.
- [FIX] Fixed bug in database create validation check to work if response code is either 201
  (created) or 202 (accepted).
- [FIX] Fixed database iterator infinite loop problem and to now yield a Document object.
- [BREAKING] Removed previous bulk_docs method from the CouchDatabase class and renamed the previous
  bulk_insert method as bulk_docs.  The previous bulk_docs functionality is available through the
  all_docs method using the "keys" parameter.
- [FIX] Made missing_revisions, revisions_diff, get_revision_limit, set_revision_limit, and
  view_cleanup API methods available for CouchDB as well as Cloudant.
- [BREAKING] Moved the db_update method to the account module.
- [FIX] Fixed missing_revisions to key on 'missing_revs'.
- [FIX] Fixed set_revision_limit to encode the request data payload correctly.
- [FIX] `Document.create()` will no longer update an existing document.
- [BREAKING] Renamed Document `field_append` method to `list_field_append`.
- [BREAKING] Renamed Document `field_remove` method to `list_field_remove`.
- [BREAKING] Renamed Document `field_replace` method to `field_set`.
- [FIX] The Document local dictionary `_id` key is now synched with `_document_id` private
  attribute.
- [FIX] The Document local dictionary is now refreshed after an add/update/delete of an attachment.
- [FIX] The Document `fetch()` method now refreshes the Document local dictionary content correctly.
- [BREAKING] Replace the ReplicatorDatabase class with the Replicator class.  A Replicator object
  has a database attribute that represents the _replicator database.  This allows the Replicator to
  work for both a CloudantDatabase and a CouchDatabase.
- [REMOVED] Removed "not implemented" methods from the DesignDocument.
- [FIX] Add implicit "_design/" prefix for DesignDocument document ids.

# 2.0.0a1 (2015-10-13)


- Initial release (2.0.0a1).<|MERGE_RESOLUTION|>--- conflicted
+++ resolved
@@ -1,14 +1,11 @@
 # UNRELEASED
+- [REMOVED] Removed Python 2 compatibility from the supported environments.
 
 # 2.14.0 (2020-08-17)
 
 - [FIXED] Set default value for `partitioned` parameter to false when creating a design document.
 - [FIXED] Corrected setting of `partitioned` flag for `create_query_index` requests.
-<<<<<<< HEAD
-- [REMOVED] Removed Python 2 compatibility from the supported environments.
-=======
 - [FIXED] Added a workaround for installation on Python 2.
->>>>>>> 8c703409
 
 # 2.13.0 (2020-04-16)
 
