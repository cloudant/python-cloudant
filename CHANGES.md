--- conflicted
+++ resolved
@@ -6,11 +6,8 @@
 - [FIXED] Incorrect use of username as account name in `Cloudant.bluemix()`.
 - [IMPROVED] Documented use of None account name and url override for `Cloudant.iam()`.
 - [FIXED] Use custom encoder (if provided) for all view `key` params not just `keys`.
-<<<<<<< HEAD
+- [FIXED] Support boolean type for `key`, `endkey`, and `startkey` in view requests.
 - [NEW] Override `dict.get` method for `CouchDatabase` to add `remote` parameter allowing it to retrieve a remote document if specified.
-=======
-- [FIXED] Support boolean type for `key`, `endkey`, and `startkey` in view requests.
->>>>>>> 19b14ab9
 
 # 2.14.0 (2020-08-17)
 
